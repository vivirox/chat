<script>
	import { WEBUI_API_BASE_URL } from '$lib/constants';
	import { WEBUI_NAME, config, user } from '$lib/stores';
	import { goto } from '$app/navigation';
	import { onMount, getContext } from 'svelte';

	import dayjs from 'dayjs';
	import relativeTime from 'dayjs/plugin/relativeTime';
	dayjs.extend(relativeTime);

	import { toast } from 'svelte-sonner';

	import { updateUserRole, getUsers, deleteUserById } from '$lib/apis/users';
	import { getSignUpEnabledStatus, toggleSignUpEnabledStatus } from '$lib/apis/auths';
	import EditUserModal from '$lib/components/admin/EditUserModal.svelte';
	import SettingsModal from '$lib/components/admin/SettingsModal.svelte';
	import Pagination from '$lib/components/common/Pagination.svelte';
	import ChatBubbles from '$lib/components/icons/ChatBubbles.svelte';
	import Tooltip from '$lib/components/common/Tooltip.svelte';
	import UserChatsModal from '$lib/components/admin/UserChatsModal.svelte';
	import AddUserModal from '$lib/components/admin/AddUserModal.svelte';

	const i18n = getContext('i18n');

	let loaded = false;
	let users = [];

	let search = '';
	let selectedUser = null;

	let page = 1;

	let showSettingsModal = false;
	let showAddUserModal = false;

	let showUserChatsModal = false;
	let showEditUserModal = false;

	const updateRoleHandler = async (id, role) => {
		const res = await updateUserRole(localStorage.token, id, role).catch((error) => {
			toast.error(error);
			return null;
		});

		if (res) {
			users = await getUsers(localStorage.token);
		}
	};

	const editUserPasswordHandler = async (id, password) => {
		const res = await deleteUserById(localStorage.token, id).catch((error) => {
			toast.error(error);
			return null;
		});
		if (res) {
			users = await getUsers(localStorage.token);
			toast.success($i18n.t('Successfully updated.'));
		}
	};

	const deleteUserHandler = async (id) => {
		const res = await deleteUserById(localStorage.token, id).catch((error) => {
			toast.error(error);
			return null;
		});
		if (res) {
			users = await getUsers(localStorage.token);
		}
	};

	onMount(async () => {
		if ($user?.role !== 'admin') {
			await goto('/');
		} else {
			users = await getUsers(localStorage.token);
		}
		loaded = true;
	});
</script>

<svelte:head>
	<title>{$i18n.t('Admin Panel')} | {$WEBUI_NAME}</title>
</svelte:head>

{#key selectedUser}
	<EditUserModal
		bind:show={showEditUserModal}
		{selectedUser}
		sessionUser={$user}
		on:save={async () => {
			users = await getUsers(localStorage.token);
		}}
	/>
{/key}

<AddUserModal
	bind:show={showAddUserModal}
	on:save={async () => {
		users = await getUsers(localStorage.token);
	}}
/>
<UserChatsModal bind:show={showUserChatsModal} user={selectedUser} />
<SettingsModal bind:show={showSettingsModal} />

<div class="min-h-screen max-h-[100dvh] w-full flex justify-center dark:text-white">
	{#if loaded}
		<div class=" flex flex-col justify-between w-full overflow-y-auto">
			<div class=" mx-auto w-full">
				<div class="w-full">
					<div class=" flex flex-col justify-center">
						<div class=" px-6 pt-4">
							<div class=" flex justify-between items-center">
								<div class="flex items-center text-2xl font-semibold">{$i18n.t('Dashboard')}</div>
								<div>
									<Tooltip content={$i18n.t('Admin Settings')}>
										<button
											class="flex items-center space-x-1 p-2 md:px-3 md:py-1.5 rounded-xl bg-gray-50 hover:bg-gray-100 dark:bg-gray-800 dark:hover:bg-gray-700 transition"
											type="button"
											on:click={() => {
												showSettingsModal = !showSettingsModal;
											}}
										>
											<svg
												xmlns="http://www.w3.org/2000/svg"
												viewBox="0 0 16 16"
												fill="currentColor"
												class="w-4 h-4"
											>
												<path
													fill-rule="evenodd"
													d="M6.955 1.45A.5.5 0 0 1 7.452 1h1.096a.5.5 0 0 1 .497.45l.17 1.699c.484.12.94.312 1.356.562l1.321-1.081a.5.5 0 0 1 .67.033l.774.775a.5.5 0 0 1 .034.67l-1.08 1.32c.25.417.44.873.561 1.357l1.699.17a.5.5 0 0 1 .45.497v1.096a.5.5 0 0 1-.45.497l-1.699.17c-.12.484-.312.94-.562 1.356l1.082 1.322a.5.5 0 0 1-.034.67l-.774.774a.5.5 0 0 1-.67.033l-1.322-1.08c-.416.25-.872.44-1.356.561l-.17 1.699a.5.5 0 0 1-.497.45H7.452a.5.5 0 0 1-.497-.45l-.17-1.699a4.973 4.973 0 0 1-1.356-.562L4.108 13.37a.5.5 0 0 1-.67-.033l-.774-.775a.5.5 0 0 1-.034-.67l1.08-1.32a4.971 4.971 0 0 1-.561-1.357l-1.699-.17A.5.5 0 0 1 1 8.548V7.452a.5.5 0 0 1 .45-.497l1.699-.17c.12-.484.312-.94.562-1.356L2.629 4.107a.5.5 0 0 1 .034-.67l.774-.774a.5.5 0 0 1 .67-.033L5.43 3.71a4.97 4.97 0 0 1 1.356-.561l.17-1.699ZM6 8c0 .538.212 1.026.558 1.385l.057.057a2 2 0 0 0 2.828-2.828l-.058-.056A2 2 0 0 0 6 8Z"
													clip-rule="evenodd"
												/>
											</svg>

											<div class="hidden md:inline text-xs">{$i18n.t('Admin Settings')}</div>
										</button>
									</Tooltip>
								</div>
							</div>
						</div>

<<<<<<< HEAD
						<div class="px-5 flex text-sm gap-2.5">
							<div class="py-3 border-b font-medium text-gray-100 cursor-pointer">{$i18n.t('Overview')}</div>
=======
						<div class="px-6 flex text-sm gap-2.5">
							<div class="py-3 border-b font-medium text-gray-100 cursor-pointer">Overview</div>
>>>>>>> 5cf62139
							<!-- <div class="py-3 text-gray-300 cursor-pointer">Users</div> -->
						</div>

						<hr class=" mb-3 dark:border-gray-800" />

						<div class="px-6">
							<div class="mt-0.5 mb-3 gap-1 flex flex-col md:flex-row justify-between">
								<div class="flex text-lg font-medium px-0.5">
									{$i18n.t('All Users')}
									<div class="flex self-center w-[1px] h-6 mx-2.5 bg-gray-200 dark:bg-gray-700" />
									<span class="text-lg font-medium text-gray-500 dark:text-gray-300"
										>{users.length}</span
									>
								</div>

								<div class="flex gap-1">
									<input
										class="w-full md:w-60 rounded-xl py-1.5 px-4 text-sm dark:text-gray-300 dark:bg-gray-850 outline-none"
										placeholder={$i18n.t('Search')}
										bind:value={search}
									/>

									<div>
										<Tooltip content="Add User">
											<button
												class=" px-2 py-2 rounded-xl border border-gray-200 dark:border-gray-600 dark:border-0 hover:bg-gray-100 dark:bg-gray-850 dark:hover:bg-gray-800 transition font-medium text-sm flex items-center space-x-1"
												on:click={() => {
													showAddUserModal = !showAddUserModal;
												}}
											>
												<svg
													xmlns="http://www.w3.org/2000/svg"
													viewBox="0 0 16 16"
													fill="currentColor"
													class="w-4 h-4"
												>
													<path
														d="M8.75 3.75a.75.75 0 0 0-1.5 0v3.5h-3.5a.75.75 0 0 0 0 1.5h3.5v3.5a.75.75 0 0 0 1.5 0v-3.5h3.5a.75.75 0 0 0 0-1.5h-3.5v-3.5Z"
													/>
												</svg>
											</button>
										</Tooltip>
									</div>
								</div>
							</div>

							<div class="scrollbar-hidden relative overflow-x-auto whitespace-nowrap">
								<table class="w-full text-sm text-left text-gray-500 dark:text-gray-400 table-auto">
									<thead
										class="text-xs text-gray-700 uppercase bg-gray-50 dark:bg-gray-850 dark:text-gray-400"
									>
										<tr>
											<th scope="col" class="px-3 py-2"> {$i18n.t('Role')} </th>
											<th scope="col" class="px-3 py-2"> {$i18n.t('Name')} </th>
											<th scope="col" class="px-3 py-2"> {$i18n.t('Email')} </th>
											<th scope="col" class="px-3 py-2"> {$i18n.t('Last Active')} </th>

											<th scope="col" class="px-3 py-2"> {$i18n.t('Created at')} </th>

											<th scope="col" class="px-3 py-2 text-right" />
										</tr>
									</thead>
									<tbody>
										{#each users
											.filter((user) => {
												if (search === '') {
													return true;
												} else {
													let name = user.name.toLowerCase();
													const query = search.toLowerCase();
													return name.includes(query);
												}
											})
											.slice((page - 1) * 20, page * 20) as user}
											<tr class="bg-white border-b dark:bg-gray-900 dark:border-gray-700 text-xs">
												<td class="px-3 py-2 min-w-[7rem] w-28">
													<button
														class=" flex items-center gap-2 text-xs px-3 py-0.5 rounded-lg {user.role ===
															'admin' &&
															'text-sky-600 dark:text-sky-200 bg-sky-200/30'} {user.role ===
															'user' &&
															'text-green-600 dark:text-green-200 bg-green-200/30'} {user.role ===
															'pending' && 'text-gray-600 dark:text-gray-200 bg-gray-200/30'}"
														on:click={() => {
															if (user.role === 'user') {
																updateRoleHandler(user.id, 'admin');
															} else if (user.role === 'pending') {
																updateRoleHandler(user.id, 'user');
															} else {
																updateRoleHandler(user.id, 'pending');
															}
														}}
													>
														<div
															class="w-1 h-1 rounded-full {user.role === 'admin' &&
																'bg-sky-600 dark:bg-sky-300'} {user.role === 'user' &&
																'bg-green-600 dark:bg-green-300'} {user.role === 'pending' &&
																'bg-gray-600 dark:bg-gray-300'}"
														/>
														{$i18n.t(user.role)}</button
													>
												</td>
												<td class="px-3 py-2 font-medium text-gray-900 dark:text-white w-max">
													<div class="flex flex-row w-max">
														<img
															class=" rounded-full w-6 h-6 object-cover mr-2.5"
															src={user.profile_image_url}
															alt="user"
														/>

														<div class=" font-medium self-center">{user.name}</div>
													</div>
												</td>
												<td class=" px-3 py-2"> {user.email} </td>

												<td class=" px-3 py-2">
													{dayjs(user.last_active_at * 1000).fromNow()}
												</td>

												<td class=" px-3 py-2">
													{dayjs(user.created_at * 1000).format($i18n.t('MMMM DD, YYYY'))}
												</td>

												<td class="px-3 py-2 text-right">
													<div class="flex justify-end w-full">
<<<<<<< HEAD
														<Tooltip content={$i18n.t('Chats')}>
															<button
																class="self-center w-fit text-sm px-2 py-2 hover:bg-black/5 dark:hover:bg-white/5 rounded-xl"
																on:click={async () => {
																	showUserChatsModal = !showUserChatsModal;
																	selectedUser = user;
																}}
															>
																<ChatBubbles />
															</button>
														</Tooltip>

														<Tooltip content={$i18n.t('Edit User')}>
															<button
																class="self-center w-fit text-sm px-2 py-2 hover:bg-black/5 dark:hover:bg-white/5 rounded-xl"
																on:click={async () => {
																	showEditUserModal = !showEditUserModal;
																	selectedUser = user;
																}}
															>
																<svg
																	xmlns="http://www.w3.org/2000/svg"
																	fill="none"
																	viewBox="0 0 24 24"
																	stroke-width="1.5"
																	stroke="currentColor"
																	class="w-4 h-4"
=======
														{#if user.role !== 'admin'}
															<Tooltip content="Chats">
																<button
																	class="self-center w-fit text-sm px-2 py-2 hover:bg-black/5 dark:hover:bg-white/5 rounded-xl"
																	on:click={async () => {
																		showUserChatsModal = !showUserChatsModal;
																		selectedUser = user;
																	}}
																>
																	<ChatBubbles />
																</button>
															</Tooltip>

															<Tooltip content={$i18n.t('Edit User')}>
																<button
																	class="self-center w-fit text-sm px-2 py-2 hover:bg-black/5 dark:hover:bg-white/5 rounded-xl"
																	on:click={async () => {
																		showEditUserModal = !showEditUserModal;
																		selectedUser = user;
																	}}
>>>>>>> 5cf62139
																>
																	<svg
																		xmlns="http://www.w3.org/2000/svg"
																		fill="none"
																		viewBox="0 0 24 24"
																		stroke-width="1.5"
																		stroke="currentColor"
																		class="w-4 h-4"
																	>
																		<path
																			stroke-linecap="round"
																			stroke-linejoin="round"
																			d="m16.862 4.487 1.687-1.688a1.875 1.875 0 1 1 2.652 2.652L6.832 19.82a4.5 4.5 0 0 1-1.897 1.13l-2.685.8.8-2.685a4.5 4.5 0 0 1 1.13-1.897L16.863 4.487Zm0 0L19.5 7.125"
																		/>
																	</svg>
																</button>
															</Tooltip>

															<Tooltip content={$i18n.t('Delete User')}>
																<button
																	class="self-center w-fit text-sm px-2 py-2 hover:bg-black/5 dark:hover:bg-white/5 rounded-xl"
																	on:click={async () => {
																		deleteUserHandler(user.id);
																	}}
																>
																	<svg
																		xmlns="http://www.w3.org/2000/svg"
																		fill="none"
																		viewBox="0 0 24 24"
																		stroke-width="1.5"
																		stroke="currentColor"
																		class="w-4 h-4"
																	>
																		<path
																			stroke-linecap="round"
																			stroke-linejoin="round"
																			d="m14.74 9-.346 9m-4.788 0L9.26 9m9.968-3.21c.342.052.682.107 1.022.166m-1.022-.165L18.16 19.673a2.25 2.25 0 0 1-2.244 2.077H8.084a2.25 2.25 0 0 1-2.244-2.077L4.772 5.79m14.456 0a48.108 48.108 0 0 0-3.478-.397m-12 .562c.34-.059.68-.114 1.022-.165m0 0a48.11 48.11 0 0 1 3.478-.397m7.5 0v-.916c0-1.18-.91-2.164-2.09-2.201a51.964 51.964 0 0 0-3.32 0c-1.18.037-2.09 1.022-2.09 2.201v.916m7.5 0a48.667 48.667 0 0 0-7.5 0"
																		/>
																	</svg>
																</button>
															</Tooltip>
														{/if}
													</div>
												</td>
											</tr>
										{/each}
									</tbody>
								</table>
							</div>

							<div class=" text-gray-500 text-xs mt-2 text-right">
								ⓘ {$i18n.t("Click on the user role button to change a user's role.")}
							</div>

							<Pagination bind:page count={users.length} />
						</div>
					</div>
				</div>
			</div>
		</div>
	{/if}
</div>

<style>
	.font-mona {
		font-family: 'Mona Sans';
	}

	.scrollbar-hidden::-webkit-scrollbar {
		display: none; /* for Chrome, Safari and Opera */
	}

	.scrollbar-hidden {
		-ms-overflow-style: none; /* IE and Edge */
		scrollbar-width: none; /* Firefox */
	}
</style><|MERGE_RESOLUTION|>--- conflicted
+++ resolved
@@ -140,13 +140,8 @@
 							</div>
 						</div>
 
-<<<<<<< HEAD
 						<div class="px-5 flex text-sm gap-2.5">
 							<div class="py-3 border-b font-medium text-gray-100 cursor-pointer">{$i18n.t('Overview')}</div>
-=======
-						<div class="px-6 flex text-sm gap-2.5">
-							<div class="py-3 border-b font-medium text-gray-100 cursor-pointer">Overview</div>
->>>>>>> 5cf62139
 							<!-- <div class="py-3 text-gray-300 cursor-pointer">Users</div> -->
 						</div>
 
@@ -272,37 +267,8 @@
 
 												<td class="px-3 py-2 text-right">
 													<div class="flex justify-end w-full">
-<<<<<<< HEAD
-														<Tooltip content={$i18n.t('Chats')}>
-															<button
-																class="self-center w-fit text-sm px-2 py-2 hover:bg-black/5 dark:hover:bg-white/5 rounded-xl"
-																on:click={async () => {
-																	showUserChatsModal = !showUserChatsModal;
-																	selectedUser = user;
-																}}
-															>
-																<ChatBubbles />
-															</button>
-														</Tooltip>
-
-														<Tooltip content={$i18n.t('Edit User')}>
-															<button
-																class="self-center w-fit text-sm px-2 py-2 hover:bg-black/5 dark:hover:bg-white/5 rounded-xl"
-																on:click={async () => {
-																	showEditUserModal = !showEditUserModal;
-																	selectedUser = user;
-																}}
-															>
-																<svg
-																	xmlns="http://www.w3.org/2000/svg"
-																	fill="none"
-																	viewBox="0 0 24 24"
-																	stroke-width="1.5"
-																	stroke="currentColor"
-																	class="w-4 h-4"
-=======
 														{#if user.role !== 'admin'}
-															<Tooltip content="Chats">
+															<Tooltip content={$i18n.t('Chats')}>
 																<button
 																	class="self-center w-fit text-sm px-2 py-2 hover:bg-black/5 dark:hover:bg-white/5 rounded-xl"
 																	on:click={async () => {
@@ -321,7 +287,6 @@
 																		showEditUserModal = !showEditUserModal;
 																		selectedUser = user;
 																	}}
->>>>>>> 5cf62139
 																>
 																	<svg
 																		xmlns="http://www.w3.org/2000/svg"
